--- conflicted
+++ resolved
@@ -1,21 +1,13 @@
 #!/usr/bin/env python3
 """
-<<<<<<< HEAD
-Command-line interface for Grok CLI with MCP server support
-Enhanced version with filesystem tools and MCP integration
-=======
-Command-line interface for Grok CLI with project-aware development support
-Like Claude Code - works directly on local projects
->>>>>>> f14c96cd
+Command-line interface for Grok CLI with comprehensive development support
+Combines MCP server integration with project-aware development features
 """
 
 import click
 import os
 from dotenv import load_dotenv
-<<<<<<< HEAD
-=======
 from pathlib import Path
->>>>>>> f14c96cd
 
 # Load environment variables
 load_dotenv()
@@ -23,28 +15,17 @@
 @click.group()
 @click.version_option()
 def cli():
-<<<<<<< HEAD
-    """🚀 Grok CLI - AI Assistant with Enhanced Capabilities
+    """🚀 Grok CLI - AI Assistant for Development & MCP Integration
     
     A powerful command-line AI assistant that combines:
-    • Composio file and shell tools
+    • Project-aware development (like Claude Code)
+    • MCP (Model Context Protocol) server integration
     • Enhanced filesystem operations
-    • MCP (Model Context Protocol) server integration
-=======
-    """🚀 Grok CLI - AI Assistant for Local Development
-    
-    A powerful command-line AI assistant that works like Claude Code:
-    • Direct filesystem access
-    • Project-aware development
     • Git integration and merge conflict resolution
-    • Context-aware coding assistance
->>>>>>> f14c96cd
     """
     pass
 
 @cli.command()
-<<<<<<< HEAD
-=======
 @click.option('--project-path', type=click.Path(exists=True), help='Path to project directory (defaults to current)')
 @click.option('--config', type=click.Path(), help='Path to .env configuration file')
 @click.option('--temperature', type=float, help='Model temperature (0.0-2.0)')
@@ -138,7 +119,6 @@
         click.echo("💡 Check your .env file and API key configuration")
 
 @cli.command()
->>>>>>> f14c96cd
 @click.option('--config', type=click.Path(), help='Path to .env configuration file')
 @click.option('--temperature', type=float, help='Model temperature (0.0-2.0)')
 @click.option('--max-tokens', type=int, help='Maximum tokens in response')
@@ -279,13 +259,6 @@
 @cli.command()
 @click.option('--enhanced', is_flag=True, default=True, help='Test enhanced filesystem tools')
 @click.option('--mcp', is_flag=True, help='Test MCP integration')
-<<<<<<< HEAD
-def test(enhanced, mcp):
-    """Test tools and functionality"""
-    click.echo("🧪 Running tool tests...")
-    
-    if mcp:
-=======
 @click.option('--project', is_flag=True, help='Test project-aware mode')
 def test(enhanced, mcp, project):
     """Test tools and functionality"""
@@ -304,7 +277,6 @@
         except Exception as e:
             click.echo(f"❌ Project test error: {e}")
     elif mcp:
->>>>>>> f14c96cd
         click.echo("🔌 Testing MCP integration...")
         os.system("python test_mcp_integration.py")
     elif enhanced:
@@ -370,75 +342,64 @@
 
 @mcp.command()
 def demo():
-    """Run interactive MCP demo"""
-    click.echo("🎮 Starting MCP Interactive Demo...")
-    os.system("python test_mcp_integration.py interactive")
+    """Run MCP integration demonstration"""
+    try:
+        os.system("python test_mcp_integration.py")
+    except Exception as e:
+        click.echo(f"❌ Demo error: {e}")
 
 @cli.command()
 def tools():
-    """List all available tools"""
-    try:
-        # Try to load the most advanced agent available
-        agent = None
-        agent_type = "Unknown"
-        
-        try:
-            from .mcp_enhanced_agent import MCPEnhancedGrokAgent
-            agent = MCPEnhancedGrokAgent()
-            agent_type = "MCP-Enhanced"
-        except:
-            try:
-                from .enhanced_agent import EnhancedGrokAgent
-                agent = EnhancedGrokAgent()
-                agent_type = "Enhanced"
-            except:
-                from .agent import GrokAgent
-                agent = GrokAgent()
-                agent_type = "Standard"
-        
-        click.echo(f"🛠️  **{agent_type} Agent Tools**")
-        click.echo("=" * 50)
-        agent.list_available_tools()
-        
-    except Exception as e:
-        click.echo(f"❌ Error listing tools: {e}")
-
-@cli.command()
-def config():
-    """Show current configuration"""
-    try:
-        # Load environment variables
-        from dotenv import load_dotenv
-        load_dotenv()
-        
-        click.echo("⚙️  **Current Configuration**")
-        click.echo("=" * 40)
-        
-        config_vars = [
-            ('GROK_API_KEY', 'API Key'),
-            ('GROK_MODEL', 'Model'),
-            ('GROK_BASE_URL', 'Base URL'),
-            ('GROK_TEMPERATURE', 'Temperature'),
-            ('GROK_MAX_TOKENS', 'Max Tokens'),
-            ('GROK_VERBOSE', 'Verbose Mode')
-        ]
-        
-        for var, label in config_vars:
-            value = os.getenv(var, 'Not set')
-            if var == 'GROK_API_KEY' and value != 'Not set':
-                value = f"{value[:8]}..." + "*" * 10  # Mask API key
-            click.echo(f"{label:15}: {value}")
-            
-        # Check .env file
-        env_exists = os.path.exists('.env')
-        click.echo(f"{''.ljust(15)}: {'Found' if env_exists else 'Not found'}")
-        
-    except Exception as e:
-        click.echo(f"❌ Error loading configuration: {e}")
-
-def main():
-    """Main entry point"""
-    cli()
-
-if __name__ == '__main__':
-    main()+    """List all available tools across all agents"""
+    click.echo("🛠️  **Available Tools by Agent Type**")
+    click.echo("=" * 60)
+    
+    # Standard agent tools
+    try:
+        from .agent import GrokAgent
+        agent = GrokAgent()
+        tools = agent.get_config().get('tools', [])
+        click.echo(f"\n🤖 **Standard Agent** ({len(tools)} tools)")
+        for tool in tools[:5]:  # Show first 5
+            click.echo(f"   • {tool}")
+        if len(tools) > 5:
+            click.echo(f"   ... and {len(tools) - 5} more")
+    except Exception as e:
+        click.echo(f"❌ Standard agent error: {e}")
+    
+    # Enhanced agent tools
+    try:
+        from .enhanced_agent import EnhancedGrokAgent
+        agent = EnhancedGrokAgent()
+        config = agent.get_config()
+        click.echo(f"\n✨ **Enhanced Agent** ({config.get('total_tools', 'N/A')} tools)")
+        click.echo(f"   • Composio tools: {config.get('composio_tools', 'N/A')}")
+        click.echo(f"   • Custom tools: {config.get('custom_tools', 'N/A')}")
+    except Exception as e:
+        click.echo(f"❌ Enhanced agent error: {e}")
+    
+    # MCP agent tools
+    try:
+        from .mcp_enhanced_agent import MCPEnhancedGrokAgent
+        agent = MCPEnhancedGrokAgent()
+        config = agent.get_config()
+        click.echo(f"\n🔌 **MCP Agent** ({config.get('total_tools', 'N/A')} tools)")
+        click.echo(f"   • Available servers: {len(config.get('available_mcp_servers', []))}")
+        click.echo(f"   • Active servers: {len(config.get('active_mcp_servers', []))}")
+    except Exception as e:
+        click.echo(f"❌ MCP agent error: {e}")
+    
+    # Project agent tools
+    try:
+        from .project_agent import ProjectAwareGrokAgent
+        agent = ProjectAwareGrokAgent()
+        config = agent.get_config()
+        click.echo(f"\n🎯 **Project Agent** ({config.get('total_tools', 'N/A')} tools)")
+        click.echo(f"   • Project-aware development tools")
+        click.echo(f"   • Git integration tools")
+        click.echo(f"   • Language detection tools")
+    except Exception as e:
+        click.echo(f"❌ Project agent error: {e}")
+
+if __name__ == "__main__":
+    cli()